--- conflicted
+++ resolved
@@ -46,7 +46,6 @@
 
 are all illegal, due to ambiguity with taking the reference of the returned expression in the `ref` case. For consistency, all other modifiers are also left unsupported and illegal.
 
-<<<<<<< HEAD
 Using the `scoped` modifier alone is supported, since it was explicitly ruled out as a type name without the presence of `@` before the identifier in C# 11. This means that the following code will work:
 
 ```csharp
@@ -56,17 +55,6 @@
 ```
 
 with `x` being resolved as an implicitly-typed lambda parameter with the `scoped` modifier.
-=======
-Using the `scoped` modifier alone is unsupported, because `scoped` is currently parsed as a type identifier, thus resolving to an explicit lambda parameter declaration. For example,
-
-```csharp
-ScopedParameter<string> d = (scoped x) => { }
-
-delegate void ScopedParameter<T>(scoped T t);
-```
-
-is invalid, as `scoped` resolves to a type identifier, and not as a parameter modifier. Adjusting this behavior is a breaking change (see open question).
->>>>>>> a107d847
 
 The change in the spec will require that [the grammar for lambda expressions](https://learn.microsoft.com/en-us/dotnet/csharp/language-reference/language-specification/expressions#12191-general) be adjusted as follows:
 
@@ -122,4 +110,6 @@
 
 # Open Questions
 
-- [ ] Do we consider making a breaking change supporting `scoped` as the parameter modifier in implicitly-typed parameters?+- [x] Do we consider making a breaking change supporting `scoped` as the parameter modifier in implicitly-typed parameters?
+  - Answer: [Yes](https://github.com/dotnet/csharplang/pull/7369#issuecomment-1670155767)
+  